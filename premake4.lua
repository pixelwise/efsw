--- conflicted
+++ resolved
@@ -1,241 +1,239 @@
-newoption { trigger = "verbose", description = "Build efsw with verbose mode." }
-newoption { trigger = "strip-symbols", description = "Strip debugging symbols in other file ( only for relwithdbginfo configuration )." }
-newoption { trigger = "no-atomics", description = "Build efsw without atomics" }
-newoption { trigger = "thread-sanitizer", description ="Compile with ThreadSanitizer" }
-
-efsw_major_version	= "1"
-efsw_minor_version	= "0"
-efsw_patch_version	= "2"
-efsw_version		= efsw_major_version .. "." .. efsw_minor_version .. "." .. efsw_patch_version
-
-function get_include_paths()
-	local function _insert_include_paths( file )
-		local function _trim(s)
-			return (s:gsub("^%s*(.-)%s*$", "%1"))
-		end
-
-		local paths = { }
-		local lines = file:read('*all')
-
-		for line in string.gmatch(lines, '([^\n]+)')
-		do
-			table.insert( paths, _trim( line ) )
-		end
-
-		file:close()
-
-		return paths
-	end
-
-	local file = io.popen( "echo | gcc -Wp,-v -x c++ - -fsyntax-only 2>&1 | grep -v '#' | grep '/'", 'r' )
-	local include_paths = _insert_include_paths( file )
-
-	if next(include_paths) == nil then
-		file = io.popen( "echo | clang++ -Wp,-v -x c++ - -fsyntax-only 2>&1 | grep -v '#' | grep '/' | grep -v 'nonexistent'", 'r' )
-
-		include_paths = _insert_include_paths( file )
-
-		if next(include_paths) == nil then
-			table.insert( include_paths, "/usr/include" )
-			table.insert( include_paths, "/usr/local/include" )
-		end
-	end
-
-	return include_paths
-end
-
-function inotify_header_exists()
-	local efsw_include_paths = get_include_paths()
-
-	for _,v in pairs( efsw_include_paths )
-	do
-		local cur_path = v .. "/sys/inotify.h"
-
-		if os.isfile( cur_path ) then
-			return true
-		end
-	end
-
-	return false
-end
-
-function string.starts(String,Start)
-	if ( _ACTION ) then
-		return string.sub(String,1,string.len(Start))==Start
-	end
-
-	return false
-end
-
-function is_vs()
-	return ( string.starts(_ACTION,"vs") )
-end
-
-function conf_warnings()
-	if not is_vs() then
-		buildoptions{ "-Wall -Wno-long-long" }
-
-		if not os.is("windows") then
-			buildoptions{ "-fPIC" }
-		end
-	else
-		defines { "_SCL_SECURE_NO_WARNINGS" }
-	end
-
-	if _OPTIONS["thread-sanitizer"] then
-		buildoptions { "-fsanitize=thread" }
-		linkoptions { "-fsanitize=thread" }
-		links { "tsan" }
-	end
-end
-
-function conf_links()
-	if not os.is("windows") and not os.is("haiku") then
-		links { "pthread" }
-	end
-
-	if os.is("macosx") then
-		links { "CoreFoundation.framework", "CoreServices.framework" }
-	end
-end
-
-function conf_excludes()
-	if os.is("windows") then
-		excludes { "src/efsw/WatcherKqueue.cpp", "src/efsw/WatcherFSEvents.cpp", "src/efsw/WatcherInotify.cpp", "src/efsw/FileWatcherKqueue.cpp", "src/efsw/FileWatcherInotify.cpp", "src/efsw/FileWatcherFSEvents.cpp" }
-	elseif os.is("linux") then
-		excludes { "src/efsw/WatcherKqueue.cpp", "src/efsw/WatcherFSEvents.cpp", "src/efsw/WatcherWin32.cpp", "src/efsw/FileWatcherKqueue.cpp", "src/efsw/FileWatcherWin32.cpp", "src/efsw/FileWatcherFSEvents.cpp" }
-	elseif os.is("macosx") then
-		excludes { "src/efsw/WatcherInotify.cpp", "src/efsw/WatcherWin32.cpp", "src/efsw/FileWatcherInotify.cpp", "src/efsw/FileWatcherWin32.cpp" }
-	elseif os.is("freebsd") then
-		excludes { "src/efsw/WatcherInotify.cpp", "src/efsw/WatcherWin32.cpp", "src/efsw/WatcherFSEvents.cpp", "src/efsw/FileWatcherInotify.cpp", "src/efsw/FileWatcherWin32.cpp", "src/efsw/FileWatcherFSEvents.cpp" }
-	end
-
-	if os.is("linux") and not inotify_header_exists() then
-		defines { "EFSW_INOTIFY_NOSYS" }
-	end
-end
-
-solution "efsw"
-	location("./make/" .. os.get() .. "/")
-	targetdir("./bin")
-	configurations { "debug", "release", "relwithdbginfo" }
-
-	if os.is("windows") then
-		osfiles = "src/efsw/platform/win/*.cpp"
-	else
-		osfiles = "src/efsw/platform/posix/*.cpp"
-	end
-
-	-- Activates verbose mode
-	if _OPTIONS["verbose"] then
-		defines { "EFSW_VERBOSE" }
-	end
-
-<<<<<<< HEAD
-	if not _OPTIONS["no-atomics"] then
-=======
-	if _OPTIONS["c++11"] then
->>>>>>> dfc898bc
-		if not is_vs() then
-			buildoptions { "-std=c++11" }
-		end
-		defines { "EFSW_USE_CXX11" }
-	end
-
-	if os.is("macosx") then
-		-- Premake 4.4 needed for this
-		if not string.match(_PREMAKE_VERSION, "^4.[123]") then
-			local ver = os.getversion();
-
-			if not ( ver.majorversion >= 10 and ver.minorversion >= 5 ) then
-				defines { "EFSW_FSEVENTS_NOT_SUPPORTED" }
-			end
-		end
-	end
-
-	objdir("obj/" .. os.get() .. "/")
-
-	project "efsw-static-lib"
-		kind "StaticLib"
-		language "C++"
-		targetdir("./lib")
-		includedirs { "include", "src" }
-		files { "src/efsw/*.cpp", osfiles }
-		conf_excludes()
-
-		configuration "debug"
-			defines { "DEBUG" }
-			flags { "Symbols" }
-			targetname "efsw-static-debug"
-			conf_warnings()
-
-		configuration "release"
-			defines { "NDEBUG" }
-			flags { "Optimize" }
-			targetname "efsw-static-release"
-			conf_warnings()
-
-		configuration "relwithdbginfo"
-			defines { "NDEBUG" }
-			flags { "Optimize", "Symbols" }
-			targetname "efsw-static-reldbginfo"
-			conf_warnings()
-
-	project "efsw-test"
-		kind "ConsoleApp"
-		language "C++"
-		links { "efsw-static-lib" }
-		files { "src/test/*.cpp" }
-		includedirs { "include", "src" }
-		conf_links()
-
-		configuration "debug"
-			defines { "DEBUG" }
-			flags { "Symbols" }
-			targetname "efsw-test-debug"
-			conf_warnings()
-
-		configuration "release"
-			defines { "NDEBUG" }
-			flags { "Optimize" }
-			targetname "efsw-test-release"
-			conf_warnings()
-
-		configuration "relwithdbginfo"
-			defines { "NDEBUG" }
-			flags { "Optimize", "Symbols" }
-			targetname "efsw-test-reldbginfo"
-			conf_warnings()
-
-	project "efsw-shared-lib"
-		kind "SharedLib"
-		language "C++"
-		targetdir("./lib")
-		includedirs { "include", "src" }
-		files { "src/efsw/*.cpp", osfiles }
-		defines { "EFSW_DYNAMIC", "EFSW_EXPORTS" }
-		conf_excludes()
-		conf_links()
-
-		configuration "debug"
-			defines { "DEBUG" }
-			flags { "Symbols" }
-			targetname "efsw-debug"
-			conf_warnings()
-
-		configuration "release"
-			defines { "NDEBUG" }
-			flags { "Optimize" }
-			targetname "efsw"
-			conf_warnings()
-
-		configuration "relwithdbginfo"
-			defines { "NDEBUG" }
-			flags { "Optimize", "Symbols" }
-			targetname "efsw"
-			conf_warnings()
-
-			if os.is("linux") or os.is("bsd") or os.is("haiku") then
-				targetextension ( ".so." .. efsw_version )
-				postbuildcommands { "sh ../../project/build.reldbginfo.sh " .. efsw_major_version .. " " .. efsw_minor_version .. " " .. efsw_patch_version .. " " .. iif( _OPTIONS["strip-symbols"], "strip-symbols", "" ) }
-			end
+newoption { trigger = "verbose", description = "Build efsw with verbose mode." }
+newoption { trigger = "strip-symbols", description = "Strip debugging symbols in other file ( only for relwithdbginfo configuration )." }
+newoption { trigger = "no-atomics", description = "Build efsw without atomics." }
+newoption { trigger = "thread-sanitizer", description ="Compile with ThreadSanitizer." }
+
+efsw_major_version	= "1"
+efsw_minor_version	= "0"
+efsw_patch_version	= "2"
+efsw_version		= efsw_major_version .. "." .. efsw_minor_version .. "." .. efsw_patch_version
+
+function get_include_paths()
+	local function _insert_include_paths( file )
+		local function _trim(s)
+			return (s:gsub("^%s*(.-)%s*$", "%1"))
+		end
+
+		local paths = { }
+		local lines = file:read('*all')
+
+		for line in string.gmatch(lines, '([^\n]+)')
+		do
+			table.insert( paths, _trim( line ) )
+		end
+
+		file:close()
+
+		return paths
+	end
+
+	local file = io.popen( "echo | gcc -Wp,-v -x c++ - -fsyntax-only 2>&1 | grep -v '#' | grep '/'", 'r' )
+	local include_paths = _insert_include_paths( file )
+
+	if next(include_paths) == nil then
+		file = io.popen( "echo | clang++ -Wp,-v -x c++ - -fsyntax-only 2>&1 | grep -v '#' | grep '/' | grep -v 'nonexistent'", 'r' )
+
+		include_paths = _insert_include_paths( file )
+
+		if next(include_paths) == nil then
+			table.insert( include_paths, "/usr/include" )
+			table.insert( include_paths, "/usr/local/include" )
+		end
+	end
+
+	return include_paths
+end
+
+function inotify_header_exists()
+	local efsw_include_paths = get_include_paths()
+
+	for _,v in pairs( efsw_include_paths )
+	do
+		local cur_path = v .. "/sys/inotify.h"
+
+		if os.isfile( cur_path ) then
+			return true
+		end
+	end
+
+	return false
+end
+
+function string.starts(String,Start)
+	if ( _ACTION ) then
+		return string.sub(String,1,string.len(Start))==Start
+	end
+
+	return false
+end
+
+function is_vs()
+	return ( string.starts(_ACTION,"vs") )
+end
+
+function conf_warnings()
+	if not is_vs() then
+		buildoptions{ "-Wall -Wno-long-long" }
+
+		if not os.is("windows") then
+			buildoptions{ "-fPIC" }
+		end
+	else
+		defines { "_SCL_SECURE_NO_WARNINGS" }
+	end
+
+	if _OPTIONS["thread-sanitizer"] then
+		buildoptions { "-fsanitize=thread" }
+		linkoptions { "-fsanitize=thread" }
+		if not os.is("macosx") then
+			links { "tsan" }
+		end
+	end
+end
+
+function conf_links()
+	if not os.is("windows") and not os.is("haiku") then
+		links { "pthread" }
+	end
+
+	if os.is("macosx") then
+		links { "CoreFoundation.framework", "CoreServices.framework" }
+	end
+end
+
+function conf_excludes()
+	if os.is("windows") then
+		excludes { "src/efsw/WatcherKqueue.cpp", "src/efsw/WatcherFSEvents.cpp", "src/efsw/WatcherInotify.cpp", "src/efsw/FileWatcherKqueue.cpp", "src/efsw/FileWatcherInotify.cpp", "src/efsw/FileWatcherFSEvents.cpp" }
+	elseif os.is("linux") then
+		excludes { "src/efsw/WatcherKqueue.cpp", "src/efsw/WatcherFSEvents.cpp", "src/efsw/WatcherWin32.cpp", "src/efsw/FileWatcherKqueue.cpp", "src/efsw/FileWatcherWin32.cpp", "src/efsw/FileWatcherFSEvents.cpp" }
+	elseif os.is("macosx") then
+		excludes { "src/efsw/WatcherInotify.cpp", "src/efsw/WatcherWin32.cpp", "src/efsw/FileWatcherInotify.cpp", "src/efsw/FileWatcherWin32.cpp" }
+	elseif os.is("freebsd") then
+		excludes { "src/efsw/WatcherInotify.cpp", "src/efsw/WatcherWin32.cpp", "src/efsw/WatcherFSEvents.cpp", "src/efsw/FileWatcherInotify.cpp", "src/efsw/FileWatcherWin32.cpp", "src/efsw/FileWatcherFSEvents.cpp" }
+	end
+
+	if os.is("linux") and not inotify_header_exists() then
+		defines { "EFSW_INOTIFY_NOSYS" }
+	end
+end
+
+solution "efsw"
+	location("./make/" .. os.get() .. "/")
+	targetdir("./bin")
+	configurations { "debug", "release", "relwithdbginfo" }
+
+	if os.is("windows") then
+		osfiles = "src/efsw/platform/win/*.cpp"
+	else
+		osfiles = "src/efsw/platform/posix/*.cpp"
+	end
+
+	-- Activates verbose mode
+	if _OPTIONS["verbose"] then
+		defines { "EFSW_VERBOSE" }
+	end
+
+	if not _OPTIONS["no-atomics"] then
+		if not is_vs() then
+			buildoptions { "-std=c++11" }
+		end
+		defines { "EFSW_USE_CXX11" }
+	end
+
+	if os.is("macosx") then
+		-- Premake 4.4 needed for this
+		if not string.match(_PREMAKE_VERSION, "^4.[123]") then
+			local ver = os.getversion();
+
+			if not ( ver.majorversion >= 10 and ver.minorversion >= 5 ) then
+				defines { "EFSW_FSEVENTS_NOT_SUPPORTED" }
+			end
+		end
+	end
+
+	objdir("obj/" .. os.get() .. "/")
+
+	project "efsw-static-lib"
+		kind "StaticLib"
+		language "C++"
+		targetdir("./lib")
+		includedirs { "include", "src" }
+		files { "src/efsw/*.cpp", osfiles }
+		conf_excludes()
+
+		configuration "debug"
+			defines { "DEBUG" }
+			flags { "Symbols" }
+			targetname "efsw-static-debug"
+			conf_warnings()
+
+		configuration "release"
+			defines { "NDEBUG" }
+			flags { "Optimize" }
+			targetname "efsw-static-release"
+			conf_warnings()
+
+		configuration "relwithdbginfo"
+			defines { "NDEBUG" }
+			flags { "Optimize", "Symbols" }
+			targetname "efsw-static-reldbginfo"
+			conf_warnings()
+
+	project "efsw-test"
+		kind "ConsoleApp"
+		language "C++"
+		links { "efsw-static-lib" }
+		files { "src/test/*.cpp" }
+		includedirs { "include", "src" }
+		conf_links()
+
+		configuration "debug"
+			defines { "DEBUG" }
+			flags { "Symbols" }
+			targetname "efsw-test-debug"
+			conf_warnings()
+
+		configuration "release"
+			defines { "NDEBUG" }
+			flags { "Optimize" }
+			targetname "efsw-test-release"
+			conf_warnings()
+
+		configuration "relwithdbginfo"
+			defines { "NDEBUG" }
+			flags { "Optimize", "Symbols" }
+			targetname "efsw-test-reldbginfo"
+			conf_warnings()
+
+	project "efsw-shared-lib"
+		kind "SharedLib"
+		language "C++"
+		targetdir("./lib")
+		includedirs { "include", "src" }
+		files { "src/efsw/*.cpp", osfiles }
+		defines { "EFSW_DYNAMIC", "EFSW_EXPORTS" }
+		conf_excludes()
+		conf_links()
+
+		configuration "debug"
+			defines { "DEBUG" }
+			flags { "Symbols" }
+			targetname "efsw-debug"
+			conf_warnings()
+
+		configuration "release"
+			defines { "NDEBUG" }
+			flags { "Optimize" }
+			targetname "efsw"
+			conf_warnings()
+
+		configuration "relwithdbginfo"
+			defines { "NDEBUG" }
+			flags { "Optimize", "Symbols" }
+			targetname "efsw"
+			conf_warnings()
+
+			if os.is("linux") or os.is("bsd") or os.is("haiku") then
+				targetextension ( ".so." .. efsw_version )
+				postbuildcommands { "sh ../../project/build.reldbginfo.sh " .. efsw_major_version .. " " .. efsw_minor_version .. " " .. efsw_patch_version .. " " .. iif( _OPTIONS["strip-symbols"], "strip-symbols", "" ) }
+			end